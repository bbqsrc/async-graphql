--- conflicted
+++ resolved
@@ -167,20 +167,12 @@
 ///                     end_cursor: Some(end.encode_cursor()),
 ///                 },
 ///             };
-<<<<<<< HEAD
-///             Ok(connection)
-=======
 ///             Ok::<_, Error>(connection)
->>>>>>> 52bc1461
 ///         }).await
 ///     }
 /// }
 ///
-<<<<<<< HEAD
-/// #[async_std::main]
-=======
 /// #[tokio::main]
->>>>>>> 52bc1461
 /// async fn main() {
 ///     let schema = Schema::new(QueryRoot, EmptyMutation, EmptySubscription);
 ///
@@ -204,11 +196,7 @@
 /// }
 ///
 /// ```
-<<<<<<< HEAD
-pub async fn query_with<Cursor, T, F, R>(
-=======
 pub async fn query_with<Cursor, T, F, R, E>(
->>>>>>> 52bc1461
     after: Option<String>,
     before: Option<String>,
     first: Option<i32>,
@@ -219,12 +207,8 @@
     Cursor: CursorType + Send + Sync,
     <Cursor as CursorType>::Error: Display + Send + Sync + 'static,
     F: FnOnce(Option<Cursor>, Option<Cursor>, Option<usize>, Option<usize>) -> R,
-<<<<<<< HEAD
-    R: Future<Output = Result<T>>,
-=======
     R: Future<Output = Result<T, E>>,
     E: Into<Error>,
->>>>>>> 52bc1461
 {
     if first.is_some() && last.is_some() {
         return Err("The \"first\" and \"last\" parameters cannot exist at the same time".into());
