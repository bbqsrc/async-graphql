--- conflicted
+++ resolved
@@ -9,13 +9,8 @@
 use crate::types::QueryRoot;
 use crate::validation::{check_rules, CheckResult, ValidationMode};
 use crate::{
-<<<<<<< HEAD
-    BatchRequest, BatchResponse, CacheControl, ContextBase, Positioned, QueryEnv, Request,
+    BatchRequest, BatchResponse, CacheControl, ContextBase, Pos, Positioned, QueryEnv, Request,
     Response, ServerError, SubscriptionType, Type, Variables, ID,
-=======
-    BatchRequest, BatchResponse, CacheControl, ContextBase, Error, Pos, QueryEnv, QueryError,
-    Request, Response, Result, SubscriptionType, Type, ID,
->>>>>>> af2e480b
 };
 use futures::stream::{self, Stream, StreamExt};
 use indexmap::map::IndexMap;
@@ -324,24 +319,10 @@
         Self::create_registry().export_sdl(false)
     }
 
-    // TODO: Remove the allow
-    #[allow(clippy::type_complexity)]
-<<<<<<< HEAD
     fn prepare_request(
         &self,
-        request: &Request,
-    ) -> Result<
-        (
-            Positioned<OperationDefinition>,
-            HashMap<Name, Positioned<FragmentDefinition>>,
-            CacheControl,
-            spin::Mutex<Extensions>,
-        ),
-        Vec<ServerError>,
-    > {
-=======
-    fn prepare_request(&self, request: Request) -> Result<(QueryEnvInner, CacheControl)> {
->>>>>>> af2e480b
+        request: Request,
+    ) -> Result<(QueryEnvInner, CacheControl), Vec<ServerError>> {
         // create extension instances
         let extensions = spin::Mutex::new(Extensions(
             self.0
@@ -359,15 +340,9 @@
             .lock()
             .parse_start(&ctx_extension, &request.query, &request.variables);
         let document = parse_query(&request.query)
-<<<<<<< HEAD
             .map_err(Into::<ServerError>::into)
-            .log_error(&extensions)?;
-        extensions.lock().parse_end(&document);
-=======
-            .map_err(Into::<Error>::into)
             .log_error(&ctx_extension, &extensions)?;
         extensions.lock().parse_end(&ctx_extension, &document);
->>>>>>> af2e480b
 
         // check rules
         extensions.lock().validation_start(&ctx_extension);
@@ -387,24 +362,15 @@
         // check limit
         if let Some(limit_complexity) = self.complexity {
             if complexity > limit_complexity {
-<<<<<<< HEAD
-                return Err(vec![ServerError::new("Query is too complex.")]).log_error(&extensions);
-=======
-                return Err(QueryError::TooComplex.into_error(Pos::default()))
+                return Err(vec![ServerError::new("Query is too complex.")])
                     .log_error(&ctx_extension, &extensions);
->>>>>>> af2e480b
             }
         }
 
         if let Some(limit_depth) = self.depth {
             if depth > limit_depth {
-<<<<<<< HEAD
                 return Err(vec![ServerError::new("Query is nested too deep.")])
-                    .log_error(&extensions);
-=======
-                return Err(QueryError::TooDeep.into_error(Pos::default()))
                     .log_error(&ctx_extension, &extensions);
->>>>>>> af2e480b
             }
         }
 
@@ -432,14 +398,8 @@
         let operation = match operation {
             Ok(operation) => operation,
             Err(e) => {
-<<<<<<< HEAD
-                extensions.lock().error(&e);
+                extensions.lock().error(&ctx_extension, &e);
                 return Err(vec![e]);
-=======
-                let err = e.into_error(Pos::default());
-                extensions.lock().error(&ctx_extension, &err);
-                return Err(err);
->>>>>>> af2e480b
             }
         };
 
@@ -560,12 +520,8 @@
 
             let mut streams = Vec::new();
             if let Err(e) = collect_subscription_streams(&ctx, &schema.subscription, &mut streams) {
-<<<<<<< HEAD
+                env.extensions.lock().execution_end(&ctx_extension);
                 yield Response::from_errors(vec![e]);
-=======
-                env.extensions.lock().execution_end(&ctx_extension);
-                yield Response::from(e);
->>>>>>> af2e480b
                 return;
             }
 
@@ -574,8 +530,7 @@
             let mut stream = stream::select_all(streams);
             while let Some(data) = stream.next().await {
                 let is_err = data.is_err();
-<<<<<<< HEAD
-                let extensions = env.extensions.lock().result();
+                let extensions = env.extensions.lock().result(&ctx_extension);
                 yield match data {
                     Ok((name, value)) => Response::new(
                         serde_json::json!({
@@ -584,10 +539,6 @@
                     ),
                     Err(e) => Response::from_errors(vec![e]),
                 }.extensions(extensions);
-=======
-                let extensions = env.extensions.lock().result(&ctx_extension);
-                yield Response::from_result(data).extensions(extensions);
->>>>>>> af2e480b
                 if is_err {
                     break;
                 }
